fn main() {
    let route = Route::<()>::from("/some/route");
    let app_route = AppRoute::switch(route);
    dbg!(app_route);

    let route = Route::<()>::from("/some/other");
    let app_route = AppRoute::switch(route);
    dbg!(app_route);

    let route = Route::<()>::from("/another/other");
    let app_route = AppRoute::switch(route);
    dbg!(app_route);


    let route = Route::<()>::from("/inner/left");
    let app_route = AppRoute::switch(route);
    dbg!(app_route);

    let route = Route::<()>::from("/yeet");
    let app_route = AppRoute::switch(route);
    dbg!(app_route);



    let route = RouteInfo::<()>::from("/single/32");
    let app_route = AppRoute::switch(route);
    dbg!(app_route);

    let route = RouteInfo::<()>::from("/othersingle/472");
    let app_route = AppRoute::switch(route);
    dbg!(app_route);
}
use yew_router::route::Route;
use yew_router::Switch;

#[derive(Switch, Debug)]
pub enum AppRoute {
    #[to = "/some/route"]
    SomeRoute,
    #[to = "/some/{thing}/{other}"]
    Something { thing: String, other: String},
    #[to = "/another/{thing}"]
    Another(String),
    #[to = "/inner{*:inner}"]
    Nested(InnerRoute),
<<<<<<< HEAD
    #[to = "{*:x}"]
    Single(Single),
    #[to = "{*:x}"]
    OtherSingle(OtherSingle)
=======
>>>>>>> 92a9db5c
}

#[derive(Switch, Debug)]
pub enum InnerRoute {
    #[to = "/left"]
    Left,
    #[to = "/right"]
    Right
}

#[derive(Switch, Debug)]
#[to = "/single/{number}"]
pub struct Single {
    number: u32
}

#[derive(Switch, Debug)]
#[to = "/othersingle/{number}"]
pub struct OtherSingle(u32);
<|MERGE_RESOLUTION|>--- conflicted
+++ resolved
@@ -43,13 +43,10 @@
     Another(String),
     #[to = "/inner{*:inner}"]
     Nested(InnerRoute),
-<<<<<<< HEAD
     #[to = "{*:x}"]
     Single(Single),
     #[to = "{*:x}"]
     OtherSingle(OtherSingle)
-=======
->>>>>>> 92a9db5c
 }
 
 #[derive(Switch, Debug)]
