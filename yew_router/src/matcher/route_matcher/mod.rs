--- conflicted
+++ resolved
@@ -5,18 +5,13 @@
 mod match_paths;
 mod util;
 
-use super::Matcher;
-use super::Matches;
 use nom::combinator::all_consuming;
 use nom::IResult;
 use std::collections::HashSet;
 use yew_router_route_parser::{optimize_tokens, parser};
-<<<<<<< HEAD
-=======
 use super::Captures;
 use super::Matcher;
 
->>>>>>> 42f2e712
 
 /// Attempts to match routes, transform the route to Component props and render that Component.
 ///
