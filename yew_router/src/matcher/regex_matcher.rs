<<<<<<< HEAD
use super::Matcher;
use super::Matches;
=======
use regex::Regex;
use super::Captures;
use std::collections::{HashMap};
>>>>>>> 42f2e712
use crate::matcher::MatcherProvider;
use regex::Regex;
use std::collections::HashMap;

impl MatcherProvider for Regex {
    fn match_route_string<'a, 'b: 'a>(&'b self, route_string: &'a str) -> Option<Captures<'a>> {
        if self.is_match(route_string) {
            let names: Vec<&str> = self
                .capture_names()
                .filter_map(std::convert::identity)
                .collect();
            let mut matches: HashMap<&str, String> = HashMap::new();
            self.captures_iter(route_string).for_each(|cap| {
                names.iter().for_each(|name| {
                    matches.insert(name, cap[*name].to_string());
                });
            });
            Some(matches)
        } else {
            None
        }
    }
}

impl From<Regex> for Matcher {
    fn from(value: Regex) -> Self {
        Matcher::RegexMatcher(value)
    }
}<|MERGE_RESOLUTION|>--- conflicted
+++ resolved
@@ -1,14 +1,7 @@
-<<<<<<< HEAD
+use super::Captures;
 use super::Matcher;
-use super::Matches;
-=======
-use regex::Regex;
-use super::Captures;
-use std::collections::{HashMap};
->>>>>>> 42f2e712
 use crate::matcher::MatcherProvider;
 use regex::Regex;
-use std::collections::HashMap;
 
 impl MatcherProvider for Regex {
     fn match_route_string<'a, 'b: 'a>(&'b self, route_string: &'a str) -> Option<Captures<'a>> {
@@ -17,7 +10,7 @@
                 .capture_names()
                 .filter_map(std::convert::identity)
                 .collect();
-            let mut matches: HashMap<&str, String> = HashMap::new();
+            let mut matches: Captures = Captures::new();
             self.captures_iter(route_string).for_each(|cap| {
                 names.iter().for_each(|name| {
                     matches.insert(name, cap[*name].to_string());
